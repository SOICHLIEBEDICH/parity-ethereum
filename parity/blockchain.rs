--- conflicted
+++ resolved
@@ -293,7 +293,8 @@
 	fat_db: Switch,
 	compaction: DatabaseCompactionProfile,
 	wal: bool,
-	cache_config: CacheConfig) -> Result<ClientService, String> {
+	cache_config: CacheConfig
+) -> Result<ClientService, String> {
 
 	// create dirs used by parity
 	try!(dirs.create_dirs(false, false));
@@ -332,11 +333,7 @@
 	try!(execute_upgrades(&db_dirs, algorithm, compaction.compaction_profile(db_dirs.fork_path().as_path())));
 
 	// prepare client config
-<<<<<<< HEAD
-	let client_config = to_client_config(&cmd.cache_config, Default::default(), Mode::Active, tracing, fat_db, cmd.compaction, cmd.wal, VMType::default(), "".into(), algorithm, cmd.pruning_history, cmd.check_seal);
-=======
-	let client_config = to_client_config(&cache_config, Mode::Active, tracing, fat_db, compaction, wal, VMType::default(), "".into(), algorithm, pruning_history, true);
->>>>>>> 0c7b7fc8
+	let client_config = to_client_config(&cache_config, Default::default(), Mode::Active, tracing, fat_db, compaction, wal, VMType::default(), "".into(), algorithm, pruning_history, true);
 
 	let service = try!(ClientService::start(
 		client_config,
@@ -369,14 +366,10 @@
 	let to = try!(client.block_number(cmd.to_block).ok_or("To block could not be found"));
 
 	for i in from..(to + 1) {
-<<<<<<< HEAD
-		let b = try!(client.block(BlockId::Number(i)).ok_or("Error exporting incomplete chain"));
-=======
 		if i % 10000 == 0 {
 			info!("#{}", i);
 		}
-		let b = try!(client.block(BlockID::Number(i)).ok_or("Error exporting incomplete chain"));
->>>>>>> 0c7b7fc8
+		let b = try!(client.block(BlockId::Number(i)).ok_or("Error exporting incomplete chain"));
 		match format {
 			DataFormat::Binary => { out.write(&b).expect("Couldn't write to stream."); }
 			DataFormat::Hex => { out.write_fmt(format_args!("{}", b.pretty())).expect("Couldn't write to stream."); }
