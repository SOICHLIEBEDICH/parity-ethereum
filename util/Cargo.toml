[package]
description = "Ethcore utility library"
homepage = "http://ethcore.io"
license = "GPL-3.0"
name = "ethcore-util"
version = "0.9.99"
authors = ["Ethcore <admin@ethcore.io>"]

[dependencies]
log = "0.3"
env_logger = "0.3"
rustc-serialize = "0.3"
arrayvec = "0.3"
mio = "0.5.0"
rand = "0.3.12"
time = "0.1.34"
tiny-keccak = "1.0"
rocksdb = "0.3"
lazy_static = "0.1"
eth-secp256k1 = { git = "https://github.com/arkpar/rust-secp256k1.git" }
rust-crypto = "0.2.34"
elastic-array = "0.4"
heapsize = "0.3"
itertools = "0.4"
crossbeam = "0.2"
slab = { git = "https://github.com/arkpar/slab.git" }
sha3 = { path = "sha3" }
serde = "0.6.7"
clippy = { version = "0.0.42", optional = true }
json-tests = { path = "json-tests" }
target_info = "0.1.0"
igd = "0.4.2"
<<<<<<< HEAD
libc = "0.2.7"
=======

[features]
default = []
dev = ["clippy"]
>>>>>>> 57ef5e26
<|MERGE_RESOLUTION|>--- conflicted
+++ resolved
@@ -30,11 +30,8 @@
 json-tests = { path = "json-tests" }
 target_info = "0.1.0"
 igd = "0.4.2"
-<<<<<<< HEAD
 libc = "0.2.7"
-=======
 
 [features]
 default = []
-dev = ["clippy"]
->>>>>>> 57ef5e26
+dev = ["clippy"]