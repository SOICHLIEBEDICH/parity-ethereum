// Copyright 2015, 2016 Ethcore (UK) Ltd.
// This file is part of Parity.

// Parity is free software: you can redistribute it and/or modify
// it under the terms of the GNU General Public License as published by
// the Free Software Foundation, either version 3 of the License, or
// (at your option) any later version.

// Parity is distributed in the hope that it will be useful,
// but WITHOUT ANY WARRANTY; without even the implied warranty of
// MERCHANTABILITY or FITNESS FOR A PARTICULAR PURPOSE.  See the
// GNU General Public License for more details.

// You should have received a copy of the GNU General Public License
// along with Parity.  If not, see <http://www.gnu.org/licenses/>.

//! Eth rpc implementation.

extern crate ethash;

use std::io::{Write};
use std::process::{Command, Stdio};
use std::thread;
use std::time::{Instant, Duration};
use std::sync::{Arc, Weak};
use std::ops::Deref;
use ethsync::{SyncProvider, SyncState};
use ethcore::miner::{MinerService, ExternalMinerService};
use jsonrpc_core::*;
use util::numbers::*;
use util::sha3::*;
use util::rlp::{encode, decode, UntrustedRlp, View};
use util::{FromHex, Mutex};
use ethcore::account_provider::AccountProvider;
use ethcore::client::{MiningBlockChainClient, BlockID, TransactionID, UncleID};
use ethcore::header::Header as BlockHeader;
use ethcore::block::IsBlock;
use ethcore::views::*;
use ethcore::ethereum::Ethash;
use ethcore::transaction::{Transaction as EthTransaction, SignedTransaction, Action};
use ethcore::log_entry::LogEntry;
use ethcore::filter::Filter as EthcoreFilter;
use self::ethash::SeedHashCompute;
use v1::traits::Eth;
use v1::types::{Block, BlockTransactions, BlockNumber, Bytes, SyncStatus, SyncInfo, Transaction, CallRequest, Index, Filter, Log, Receipt, H64 as RpcH64, H256 as RpcH256, H160 as RpcH160, U256 as RpcU256};
use v1::helpers::CallRequest as CRequest;
use v1::impls::{default_gas_price, dispatch_transaction, error_codes};
use serde;

/// Eth rpc implementation.
pub struct EthClient<C, S: ?Sized, M, EM> where
	C: MiningBlockChainClient,
	S: SyncProvider,
	M: MinerService,
	EM: ExternalMinerService {

	client: Weak<C>,
	sync: Weak<S>,
	accounts: Weak<AccountProvider>,
	miner: Weak<M>,
	external_miner: Arc<EM>,
	seed_compute: Mutex<SeedHashCompute>,
	allow_pending_receipt_query: bool,
}

impl<C, S: ?Sized, M, EM> EthClient<C, S, M, EM> where
	C: MiningBlockChainClient,
	S: SyncProvider,
	M: MinerService,
	EM: ExternalMinerService {

	/// Creates new EthClient.
	pub fn new(client: &Arc<C>, sync: &Arc<S>, accounts: &Arc<AccountProvider>, miner: &Arc<M>, em: &Arc<EM>, allow_pending_receipt_query: bool)
		-> EthClient<C, S, M, EM> {
		EthClient {
			client: Arc::downgrade(client),
			sync: Arc::downgrade(sync),
			miner: Arc::downgrade(miner),
			accounts: Arc::downgrade(accounts),
			external_miner: em.clone(),
			seed_compute: Mutex::new(SeedHashCompute::new()),
			allow_pending_receipt_query: allow_pending_receipt_query,
		}
	}

	fn block(&self, id: BlockID, include_txs: bool) -> Result<Value, Error> {
		let client = take_weak!(self.client);
		match (client.block(id.clone()), client.block_total_difficulty(id)) {
			(Some(bytes), Some(total_difficulty)) => {
				let block_view = BlockView::new(&bytes);
				let view = block_view.header_view();
				let block = Block {
					hash: Some(view.sha3().into()),
					parent_hash: view.parent_hash().into(),
					uncles_hash: view.uncles_hash().into(),
					author: view.author().into(),
					miner: view.author().into(),
					state_root: view.state_root().into(),
					transactions_root: view.transactions_root().into(),
					receipts_root: view.receipts_root().into(),
					number: Some(view.number().into()),
					gas_used: view.gas_used().into(),
					gas_limit: view.gas_limit().into(),
					logs_bloom: view.log_bloom().into(),
					timestamp: view.timestamp().into(),
					difficulty: view.difficulty().into(),
					total_difficulty: total_difficulty.into(),
					seal_fields: view.seal().into_iter().map(|f| decode(&f)).map(Bytes::new).collect(),
					uncles: block_view.uncle_hashes().into_iter().map(Into::into).collect(),
					transactions: {
						if include_txs {
							BlockTransactions::Full(block_view.localized_transactions().into_iter().map(Into::into).collect())
						} else {
							BlockTransactions::Hashes(block_view.transaction_hashes().into_iter().map(Into::into).collect())
						}
					},
					extra_data: Bytes::new(view.extra_data())
				};
				to_value(&block)
			},
			_ => Ok(Value::Null)
		}
	}

	fn transaction(&self, id: TransactionID) -> Result<Value, Error> {
		match take_weak!(self.client).transaction(id) {
			Some(t) => to_value(&Transaction::from(t)),
			None => Ok(Value::Null)
		}
	}

	fn uncle(&self, id: UncleID) -> Result<Value, Error> {
		let client = take_weak!(self.client);
		let uncle: BlockHeader = match client.uncle(id) {
			Some(rlp) => decode(&rlp),
			None => { return Ok(Value::Null); }
		};
		let parent_difficulty = match client.block_total_difficulty(BlockID::Hash(uncle.parent_hash().clone())) {
			Some(difficulty) => difficulty,
			None => { return Ok(Value::Null); }
		};

		let block = Block {
			hash: Some(uncle.hash().into()),
			parent_hash: uncle.parent_hash.into(),
			uncles_hash: uncle.uncles_hash.into(),
			author: uncle.author.into(),
			miner: uncle.author.into(),
			state_root: uncle.state_root.into(),
			transactions_root: uncle.transactions_root.into(),
			number: Some(uncle.number.into()),
			gas_used: uncle.gas_used.into(),
			gas_limit: uncle.gas_limit.into(),
			logs_bloom: uncle.log_bloom.into(),
			timestamp: uncle.timestamp.into(),
			difficulty: uncle.difficulty.into(),
			total_difficulty: (uncle.difficulty + parent_difficulty).into(),
			receipts_root: uncle.receipts_root.into(),
			extra_data: uncle.extra_data.into(),
			seal_fields: uncle.seal.into_iter().map(|f| decode(&f)).map(Bytes::new).collect(),
			uncles: vec![],
			transactions: BlockTransactions::Hashes(vec![]),
		};
		to_value(&block)
	}

	fn sign_call(&self, request: CRequest) -> Result<SignedTransaction, Error> {
		let (client, miner) = (take_weak!(self.client), take_weak!(self.miner));
		let from = request.from.unwrap_or(Address::zero());
		Ok(EthTransaction {
			nonce: request.nonce.unwrap_or_else(|| client.latest_nonce(&from)),
			action: request.to.map_or(Action::Create, Action::Call),
			gas: request.gas.unwrap_or(U256::from(50_000_000)),
			gas_price: request.gas_price.unwrap_or_else(|| default_gas_price(&*client, &*miner)),
			value: request.value.unwrap_or_else(U256::zero),
			data: request.data.map_or_else(Vec::new, |d| d.to_vec())
		}.fake_sign(from))
	}
}

pub fn pending_logs<M>(miner: &M, filter: &EthcoreFilter) -> Vec<Log> where M: MinerService {
	let receipts = miner.pending_receipts();

	let pending_logs = receipts.into_iter()
		.flat_map(|(hash, r)| r.logs.into_iter().map(|l| (hash.clone(), l)).collect::<Vec<(H256, LogEntry)>>())
		.collect::<Vec<(H256, LogEntry)>>();

	let result = pending_logs.into_iter()
		.filter(|pair| filter.matches(&pair.1))
		.map(|pair| {
			let mut log = Log::from(pair.1);
			log.transaction_hash = Some(pair.0.into());
			log
		})
		.collect();

	result
}

const MAX_QUEUE_SIZE_TO_MINE_ON: usize = 4;	// because uncles go back 6.

fn params_len(params: &Params) -> usize {
	match params {
		&Params::Array(ref vec) => vec.len(),
		_ => 0,
	}
}

fn from_params_default_second<F>(params: Params) -> Result<(F, BlockNumber, ), Error> where F: serde::de::Deserialize {
	match params_len(&params) {
		1 => from_params::<(F, )>(params).map(|(f,)| (f, BlockNumber::Latest)),
		_ => from_params::<(F, BlockNumber)>(params),
	}
}

fn from_params_default_third<F1, F2>(params: Params) -> Result<(F1, F2, BlockNumber, ), Error> where F1: serde::de::Deserialize, F2: serde::de::Deserialize {
	match params_len(&params) {
		2 => from_params::<(F1, F2, )>(params).map(|(f1, f2)| (f1, f2, BlockNumber::Latest)),
		_ => from_params::<(F1, F2, BlockNumber)>(params)
	}
}

fn make_unsupported_err() -> Error {
	Error {
		code: ErrorCode::ServerError(error_codes::UNSUPPORTED_REQUEST_CODE),
		message: "Unsupported request.".into(),
		data: None
	}
}

fn no_work_err() -> Error {
	Error {
		code: ErrorCode::ServerError(error_codes::NO_WORK_CODE),
		message: "Still syncing.".into(),
		data: None
	}
}

fn no_author_err() -> Error {
	Error {
		code: ErrorCode::ServerError(error_codes::NO_AUTHOR_CODE),
		message: "Author not configured. Run parity with --author to configure.".into(),
		data: None
	}
}

impl<C, S: ?Sized, M, EM> EthClient<C, S, M, EM> where
	C: MiningBlockChainClient + 'static,
	S: SyncProvider + 'static,
	M: MinerService + 'static,
	EM: ExternalMinerService + 'static {

	fn active(&self) -> Result<(), Error> {
		// TODO: only call every 30s at most.
		take_weak!(self.client).keep_alive();
		Ok(())
	}
}

<<<<<<< HEAD
impl<C, S: ?Sized, M, EM> Eth for EthClient<C, S, M, EM> where
=======
#[cfg(windows)]
static SOLC: &'static str = "solc.exe";

#[cfg(not(windows))]
static SOLC: &'static str = "solc";

impl<C, S, M, EM> Eth for EthClient<C, S, M, EM> where
>>>>>>> 64417594
	C: MiningBlockChainClient + 'static,
	S: SyncProvider + 'static,
	M: MinerService + 'static,
	EM: ExternalMinerService + 'static {

	fn protocol_version(&self, params: Params) -> Result<Value, Error> {
		try!(self.active());
		match params {
			Params::None => Ok(Value::String(format!("{}", take_weak!(self.sync).status().protocol_version).to_owned())),
			_ => Err(Error::invalid_params())
		}
	}

	fn syncing(&self, params: Params) -> Result<Value, Error> {
		try!(self.active());
		match params {
			Params::None => {
				let status = take_weak!(self.sync).status();
				let res = match status.state {
					SyncState::Idle => SyncStatus::None,
					SyncState::Waiting | SyncState::Blocks | SyncState::NewBlocks | SyncState::ChainHead => {
						let current_block = U256::from(take_weak!(self.client).chain_info().best_block_number);
						let highest_block = U256::from(status.highest_block_number.unwrap_or(status.start_block_number));

						if highest_block > current_block + U256::from(6) {
							let info = SyncInfo {
								starting_block: status.start_block_number.into(),
								current_block: current_block.into(),
								highest_block: highest_block.into(),
							};
							SyncStatus::Info(info)
						} else {
							SyncStatus::None
						}
					}
				};
				to_value(&res)
			}
			_ => Err(Error::invalid_params())
		}
	}

	fn author(&self, params: Params) -> Result<Value, Error> {
		try!(self.active());
		match params {
			Params::None => to_value(&RpcH160::from(take_weak!(self.miner).author())),
			_ => Err(Error::invalid_params()),
		}
	}

	fn is_mining(&self, params: Params) -> Result<Value, Error> {
		try!(self.active());
		match params {
			Params::None => to_value(&self.external_miner.is_mining()),
			_ => Err(Error::invalid_params())
		}
	}

	fn hashrate(&self, params: Params) -> Result<Value, Error> {
		try!(self.active());
		match params {
			Params::None => to_value(&RpcU256::from(self.external_miner.hashrate())),
			_ => Err(Error::invalid_params())
		}
	}

	fn gas_price(&self, params: Params) -> Result<Value, Error> {
		try!(self.active());
		match params {
			Params::None => {
				let (client, miner) = (take_weak!(self.client), take_weak!(self.miner));
				to_value(&RpcU256::from(default_gas_price(&*client, &*miner)))
			}
			_ => Err(Error::invalid_params())
		}
	}

	fn accounts(&self, _: Params) -> Result<Value, Error> {
		try!(self.active());
		let store = take_weak!(self.accounts);
		to_value(&store.accounts().into_iter().map(Into::into).collect::<Vec<RpcH160>>())
	}

	fn block_number(&self, params: Params) -> Result<Value, Error> {
		try!(self.active());
		match params {
			Params::None => to_value(&RpcU256::from(take_weak!(self.client).chain_info().best_block_number)),
			_ => Err(Error::invalid_params())
		}
	}

	fn balance(&self, params: Params) -> Result<Value, Error> {
		try!(self.active());
		from_params_default_second(params)
			.and_then(|(address, block_number,)| {
				let address: Address = RpcH160::into(address);
				match block_number {
					BlockNumber::Pending => to_value(&RpcU256::from(take_weak!(self.miner).balance(take_weak!(self.client).deref(), &address))),
					id => to_value(&RpcU256::from(try!(take_weak!(self.client).balance(&address, id.into()).ok_or_else(make_unsupported_err)))),
				}
			})
	}

	fn storage_at(&self, params: Params) -> Result<Value, Error> {
		try!(self.active());
		from_params_default_third::<RpcH160, RpcU256>(params)
			.and_then(|(address, position, block_number,)| {
				let address: Address = RpcH160::into(address);
				let position: U256 = RpcU256::into(position);
				match block_number {
					BlockNumber::Pending => to_value(&RpcU256::from(take_weak!(self.miner).storage_at(&*take_weak!(self.client), &address, &H256::from(position)))),
					id => match take_weak!(self.client).storage_at(&address, &H256::from(position), id.into()) {
						Some(s) => to_value(&RpcU256::from(s)),
						None => Err(make_unsupported_err()), // None is only returned on unsupported requests.
					}
				}
			})

	}

	fn transaction_count(&self, params: Params) -> Result<Value, Error> {
		try!(self.active());
		from_params_default_second(params)
			.and_then(|(address, block_number,)| {
				let address: Address = RpcH160::into(address);
				match block_number {
					BlockNumber::Pending => to_value(&RpcU256::from(take_weak!(self.miner).nonce(take_weak!(self.client).deref(), &address))),
					id => to_value(&take_weak!(self.client).nonce(&address, id.into()).map(RpcU256::from)),
				}
			})
	}

	fn block_transaction_count_by_hash(&self, params: Params) -> Result<Value, Error> {
		try!(self.active());
		from_params::<(RpcH256,)>(params)
			.and_then(|(hash,)| // match
				take_weak!(self.client).block(BlockID::Hash(hash.into()))
					.map_or(Ok(Value::Null), |bytes| to_value(&RpcU256::from(BlockView::new(&bytes).transactions_count()))))
	}

	fn block_transaction_count_by_number(&self, params: Params) -> Result<Value, Error> {
		try!(self.active());
		from_params::<(BlockNumber,)>(params)
			.and_then(|(block_number,)| match block_number {
				BlockNumber::Pending => to_value(
					&RpcU256::from(take_weak!(self.miner).status().transactions_in_pending_block)
				),
				_ => take_weak!(self.client).block(block_number.into())
						.map_or(Ok(Value::Null), |bytes| to_value(&RpcU256::from(BlockView::new(&bytes).transactions_count())))
			})
	}

	fn block_uncles_count_by_hash(&self, params: Params) -> Result<Value, Error> {
		try!(self.active());
		from_params::<(RpcH256,)>(params)
			.and_then(|(hash,)|
				take_weak!(self.client).block(BlockID::Hash(hash.into()))
					.map_or(Ok(Value::Null), |bytes| to_value(&RpcU256::from(BlockView::new(&bytes).uncles_count()))))
	}

	fn block_uncles_count_by_number(&self, params: Params) -> Result<Value, Error> {
		try!(self.active());
		from_params::<(BlockNumber,)>(params)
			.and_then(|(block_number,)| match block_number {
				BlockNumber::Pending => to_value(&RpcU256::from(0)),
				_ => take_weak!(self.client).block(block_number.into())
						.map_or(Ok(Value::Null), |bytes| to_value(&RpcU256::from(BlockView::new(&bytes).uncles_count())))
			})
	}

	fn code_at(&self, params: Params) -> Result<Value, Error> {
		try!(self.active());
		from_params_default_second(params)
			.and_then(|(address, block_number,)| {
				let address: Address = RpcH160::into(address);
				match block_number {
					BlockNumber::Pending => to_value(&take_weak!(self.miner).code(take_weak!(self.client).deref(), &address).map_or_else(Bytes::default, Bytes::new)),
					BlockNumber::Latest => to_value(&take_weak!(self.client).code(&address).map_or_else(Bytes::default, Bytes::new)),
					_ => Err(Error::invalid_params()),
				}
			})
	}

	fn block_by_hash(&self, params: Params) -> Result<Value, Error> {
		try!(self.active());
		from_params::<(RpcH256, bool)>(params)
			.and_then(|(hash, include_txs)| self.block(BlockID::Hash(hash.into()), include_txs))
	}

	fn block_by_number(&self, params: Params) -> Result<Value, Error> {
		try!(self.active());
		from_params::<(BlockNumber, bool)>(params)
			.and_then(|(number, include_txs)| self.block(number.into(), include_txs))
	}

	fn transaction_by_hash(&self, params: Params) -> Result<Value, Error> {
		try!(self.active());
		from_params::<(RpcH256,)>(params)
			.and_then(|(hash,)| {
				let miner = take_weak!(self.miner);
				let hash: H256 = hash.into();
				match miner.transaction(&hash) {
					Some(pending_tx) => to_value(&Transaction::from(pending_tx)),
					None => self.transaction(TransactionID::Hash(hash))
				}
			})
	}

	fn transaction_by_block_hash_and_index(&self, params: Params) -> Result<Value, Error> {
		try!(self.active());
		from_params::<(RpcH256, Index)>(params)
			.and_then(|(hash, index)| self.transaction(TransactionID::Location(BlockID::Hash(hash.into()), index.value())))
	}

	fn transaction_by_block_number_and_index(&self, params: Params) -> Result<Value, Error> {
		try!(self.active());
		from_params::<(BlockNumber, Index)>(params)
			.and_then(|(number, index)| self.transaction(TransactionID::Location(number.into(), index.value())))
	}

	fn transaction_receipt(&self, params: Params) -> Result<Value, Error> {
		try!(self.active());
		from_params::<(RpcH256,)>(params)
			.and_then(|(hash,)| {
				let miner = take_weak!(self.miner);
				let hash: H256 = hash.into();
				match miner.pending_receipts().get(&hash) {
					Some(receipt) if self.allow_pending_receipt_query => to_value(&Receipt::from(receipt.clone())),
					_ => {
						let client = take_weak!(self.client);
						let receipt = client.transaction_receipt(TransactionID::Hash(hash));
						to_value(&receipt.map(Receipt::from))
					}
				}
			})
	}

	fn uncle_by_block_hash_and_index(&self, params: Params) -> Result<Value, Error> {
		try!(self.active());
		from_params::<(RpcH256, Index)>(params)
			.and_then(|(hash, index)| self.uncle(UncleID { block: BlockID::Hash(hash.into()), position: index.value() }))
	}

	fn uncle_by_block_number_and_index(&self, params: Params) -> Result<Value, Error> {
		try!(self.active());
		from_params::<(BlockNumber, Index)>(params)
			.and_then(|(number, index)| self.uncle(UncleID { block: number.into(), position: index.value() }))
	}

	fn compilers(&self, params: Params) -> Result<Value, Error> {
		try!(self.active());
		match params {
			Params::None => {
				let mut compilers = vec![];  
				if Command::new(SOLC).output().is_ok() {
					compilers.push("solidity".to_owned())
				}
				to_value(&compilers)
			}
			_ => Err(Error::invalid_params())
		}
	}

	fn logs(&self, params: Params) -> Result<Value, Error> {
		try!(self.active());
		from_params::<(Filter,)>(params)
			.and_then(|(filter,)| {
				let include_pending = filter.to_block == Some(BlockNumber::Pending);
				let filter: EthcoreFilter = filter.into();
				let mut logs = take_weak!(self.client).logs(filter.clone())
					.into_iter()
					.map(From::from)
					.collect::<Vec<Log>>();

				if include_pending {
					let pending = pending_logs(take_weak!(self.miner).deref(), &filter);
					logs.extend(pending);
				}

				to_value(&logs)
			})
	}

	fn work(&self, params: Params) -> Result<Value, Error> {
		try!(self.active());
		match params {
			Params::None => {
				let client = take_weak!(self.client);
				// check if we're still syncing and return empty strings in that case
				{
					//TODO: check if initial sync is complete here
					//let sync = take_weak!(self.sync);
					if /*sync.status().state != SyncState::Idle ||*/ client.queue_info().total_queue_size() > MAX_QUEUE_SIZE_TO_MINE_ON {
						trace!(target: "miner", "Syncing. Cannot give any work.");
						return Err(no_work_err());
					}

					// Otherwise spin until our submitted block has been included.
					let timeout = Instant::now() + Duration::from_millis(1000);
					while Instant::now() < timeout && client.queue_info().total_queue_size() > 0 {
						thread::sleep(Duration::from_millis(1));
					}
				}

				let miner = take_weak!(self.miner);
				if miner.author().is_zero() {
					warn!(target: "miner", "Cannot give work package - no author is configured. Use --author to configure!");
					return Err(no_author_err())
				}
				miner.map_sealing_work(client.deref(), |b| {
					let pow_hash = b.hash();
					let target = Ethash::difficulty_to_boundary(b.block().header().difficulty());
					let seed_hash = self.seed_compute.lock().get_seedhash(b.block().header().number());
					let block_number = RpcU256::from(b.block().header().number());
					to_value(&(RpcH256::from(pow_hash), RpcH256::from(seed_hash), RpcH256::from(target), block_number))
				}).unwrap_or(Err(Error::internal_error()))	// no work found.
			},
			_ => Err(Error::invalid_params())
		}
	}

	fn submit_work(&self, params: Params) -> Result<Value, Error> {
		try!(self.active());
		from_params::<(RpcH64, RpcH256, RpcH256)>(params).and_then(|(nonce, pow_hash, mix_hash)| {
			let nonce: H64 = nonce.into();
			let pow_hash: H256 = pow_hash.into();
			let mix_hash: H256 = mix_hash.into();
			trace!(target: "miner", "submit_work: Decoded: nonce={}, pow_hash={}, mix_hash={}", nonce, pow_hash, mix_hash);
			let miner = take_weak!(self.miner);
			let client = take_weak!(self.client);
			let seal = vec![encode(&mix_hash).to_vec(), encode(&nonce).to_vec()];
			let r = miner.submit_seal(client.deref(), pow_hash, seal);
			to_value(&r.is_ok())
		})
	}

	fn submit_hashrate(&self, params: Params) -> Result<Value, Error> {
		try!(self.active());
		from_params::<(RpcU256, RpcH256)>(params).and_then(|(rate, id)| {
			self.external_miner.submit_hashrate(rate.into(), id.into());
			to_value(&true)
		})
	}

	fn send_raw_transaction(&self, params: Params) -> Result<Value, Error> {
		try!(self.active());
		from_params::<(Bytes, )>(params)
			.and_then(|(raw_transaction, )| {
				let raw_transaction = raw_transaction.to_vec();
				match UntrustedRlp::new(&raw_transaction).as_val() {
					Ok(signed_transaction) => dispatch_transaction(&*take_weak!(self.client), &*take_weak!(self.miner), signed_transaction),
					Err(_) => to_value(&RpcH256::from(H256::from(0))),
				}
		})
	}

	fn call(&self, params: Params) -> Result<Value, Error> {
		try!(self.active());
		trace!(target: "jsonrpc", "call: {:?}", params);
		from_params_default_second(params)
			.and_then(|(request, block_number,)| {
				let request = CallRequest::into(request);
				let signed = try!(self.sign_call(request));
				let r = match block_number {
					BlockNumber::Pending => take_weak!(self.miner).call(take_weak!(self.client).deref(), &signed, Default::default()),
					BlockNumber::Latest => take_weak!(self.client).call(&signed, Default::default()),
					_ => panic!("{:?}", block_number),
				};
				to_value(&r.map(|e| Bytes(e.output)).unwrap_or(Bytes::new(vec![])))
			})
	}

	fn estimate_gas(&self, params: Params) -> Result<Value, Error> {
		try!(self.active());
		from_params_default_second(params)
			.and_then(|(request, block_number,)| {
				let request = CallRequest::into(request);
				let signed = try!(self.sign_call(request));
				let r = match block_number {
					BlockNumber::Pending => take_weak!(self.miner).call(take_weak!(self.client).deref(), &signed, Default::default()),
					BlockNumber::Latest => take_weak!(self.client).call(&signed, Default::default()),
					_ => return Err(Error::invalid_params()),
				};
				to_value(&RpcU256::from(r.map(|res| res.gas_used + res.refunded).unwrap_or(From::from(0))))
			})
	}

	fn compile_lll(&self, _: Params) -> Result<Value, Error> {
		try!(self.active());
		rpc_unimplemented!()
	}

	fn compile_serpent(&self, _: Params) -> Result<Value, Error> {
		try!(self.active());
		rpc_unimplemented!()
	}

	fn compile_solidity(&self, params: Params) -> Result<Value, Error> {
		try!(self.active());
		from_params::<(String, )>(params)
			.and_then(|(code, )| {
				let maybe_child = Command::new(SOLC)
					.arg("--bin")
					.arg("--optimize")
					.stdin(Stdio::piped())
					.stdout(Stdio::piped())
					.stderr(Stdio::null())
					.spawn();
				if let Ok(mut child) = maybe_child {
					if let Ok(_) = child.stdin.as_mut().expect("we called child.stdin(Stdio::piped()) before spawn; qed").write_all(code.as_bytes()) {
						if let Ok(output) = child.wait_with_output() {
							let s = String::from_utf8_lossy(&output.stdout);
							if let Some(hex) = s.lines().skip_while(|ref l| !l.contains("Binary")).skip(1).next() {
								return to_value(&Bytes::new(hex.from_hex().unwrap_or(vec![])));
							}
						}
					}
				}
				Err(Error::invalid_params())
			})
	}
}<|MERGE_RESOLUTION|>--- conflicted
+++ resolved
@@ -257,17 +257,13 @@
 	}
 }
 
-<<<<<<< HEAD
-impl<C, S: ?Sized, M, EM> Eth for EthClient<C, S, M, EM> where
-=======
 #[cfg(windows)]
 static SOLC: &'static str = "solc.exe";
 
 #[cfg(not(windows))]
 static SOLC: &'static str = "solc";
 
-impl<C, S, M, EM> Eth for EthClient<C, S, M, EM> where
->>>>>>> 64417594
+impl<C, S: ?Sized, M, EM> Eth for EthClient<C, S, M, EM> where
 	C: MiningBlockChainClient + 'static,
 	S: SyncProvider + 'static,
 	M: MinerService + 'static,
@@ -521,7 +517,7 @@
 		try!(self.active());
 		match params {
 			Params::None => {
-				let mut compilers = vec![];  
+				let mut compilers = vec![];
 				if Command::new(SOLC).output().is_ok() {
 					compilers.push("solidity".to_owned())
 				}
